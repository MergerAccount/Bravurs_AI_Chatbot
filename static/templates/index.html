--- conflicted
+++ resolved
@@ -29,16 +29,8 @@
     </div>
   </div>
   <div class="input-container">
-<<<<<<< HEAD
     <button id="sts-btn" title="Use Voice Mode 🤖">🤖</button>
     <button id="voice-chat-btn" title="Dictate 🎤">🎤</button>
-    <select id="language-select">
-        <option value="nl-NL">NL</option>
-        <option value="en-US">EN</option>
-    </select>
-=======
-    <button id="voice-chat-btn">🎤</button>
->>>>>>> 464d95f0
     <input type="text" id="user-input" placeholder="Type your question...">
     <button onclick="sendMessage()">Send</button>
   </div>
