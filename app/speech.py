--- conflicted
+++ resolved
@@ -71,7 +71,7 @@
     def add_known_misrecognition(self, misrecognition):
         self.exact_corrections[misrecognition.lower()] = "Bravur"
 
-
+        
 load_dotenv()
 
 speech_key = os.getenv("AZURE_SPEECH_KEY")
@@ -143,13 +143,6 @@
         return None
 
 
-<<<<<<< HEAD
-def speech_to_text(language=None, audio_file_path=None):
-    """
-    Speech-to-text function that can handle both microphone input (for local testing)
-    and audio file input (for WordPress/Azure deployment)
-    """
-=======
 def speech_to_text_from_file(audio_path, language=None):
     speech_config_stt = speechsdk.SpeechConfig(subscription=speech_key, region=service_region)
 
@@ -190,9 +183,9 @@
 
 
 def speech_to_text(language=None):
->>>>>>> 3d318c33
     # Create fresh speech config for each call
     speech_config_stt = speechsdk.SpeechConfig(subscription=speech_key, region=service_region)
+    audio_config = speechsdk.audio.AudioConfig(use_default_microphone=True)
 
     if language == "nl-NL":
         speech_config_stt.speech_recognition_language = "nl-NL"
@@ -203,23 +196,12 @@
     else:
         speech_config_stt.speech_recognition_language = "nl-NL"  # Default to Dutch
 
-    # Choose audio input method
-    if audio_file_path and os.path.exists(audio_file_path):
-        # Use audio file (for WordPress/web input)
-        print(f"Using audio file: {audio_file_path}")
-        audio_config = speechsdk.audio.AudioConfig(filename=audio_file_path)
-    else:
-        # Use microphone (for local testing only)
-        print("Using default microphone")
-        audio_config = speechsdk.audio.AudioConfig(use_default_microphone=True)
-
     speech_recognizer = speechsdk.SpeechRecognizer(
         speech_config=speech_config_stt,
         audio_config=audio_config,
     )
 
-    if not audio_file_path:
-        print("Speak now...")
+    print("Speak now...")
 
     try:
         result = speech_recognizer.recognize_once_async().get()
@@ -270,12 +252,6 @@
         }
 
 
-<<<<<<< HEAD
-# Also update your speech_to_speech function to pass the audio file
-def speech_to_speech(language=None, session_id=None, audio_file_path=None):
-    """Updated speech_to_speech to handle file input"""
-    stt_result = speech_to_text(language=language, audio_file_path=audio_file_path)
-=======
 def get_chatbot_response(user_text, session_id=None, language=None):
     url = "https://bravur-chatbot-api-bwepc9bna4fvg8fn.westeurope-01.azurewebsites.net/api/v1/chat"
     data = {
@@ -332,7 +308,6 @@
 
 def speech_to_speech(language=None, session_id=None):
     stt_result = speech_to_text(language=language)
->>>>>>> 3d318c33
 
     if stt_result["status"] != "success" or not stt_result["text"]:
         print("No valid speech input detected")
@@ -393,122 +368,6 @@
     }
 
 
-def get_chatbot_response(user_text, session_id=None, language=None):
-    url = "http://localhost:5000/api/v1/chat"
-    data = {
-        "user_input": user_text,
-        "session_id": session_id or ""
-    }
-
-    if language:
-        data["language"] = language
-
-    try:
-        response = requests.post(url, data=data, stream=True)
-        if response.status_code == 200:
-            full_reply = ""
-            for chunk in response.iter_content(chunk_size=1024):
-                if chunk:
-                    full_reply += chunk.decode("utf-8")
-            return full_reply.strip()
-        else:
-            return "Sorry, I couldn't get a response from the chat service."
-    except Exception as e:
-        return f"Error contacting chat service: {str(e)}"
-
-
-def is_first_bot_response_in_session(session_id):
-    """
-    Check if this is the first bot response in the session by looking at message history
-    """
-    if not session_id:
-        print("No session ID provided, treating as first interaction")
-        return True
-
-    try:
-        # Get all messages for this session
-        messages = get_session_messages(session_id)
-        bot_message_count = 0
-
-        for i, message in enumerate(messages):
-            if isinstance(message, tuple) and len(message) >= 4:
-                message_id, content, timestamp, message_type = message[:4]
-
-                if message_type == 'bot':
-                    bot_message_count += 1
-            else:
-                continue
-
-        is_first = bot_message_count == 0
-
-        return is_first
-
-    except Exception as e:
-        return True
-
-
-# def speech_to_speech(language=None, session_id=None):
-#     stt_result = speech_to_text(language=language)
-#
-#     if stt_result["status"] != "success" or not stt_result["text"]:
-#         print("No valid speech input detected")
-#         return {
-#             "error": "No valid speech input detected. Please check your microphone and try speaking again.",
-#             "session_id": session_id,
-#             "debug_info": stt_result
-#         }
-#
-#     user_text = stt_result["text"]
-#     print(f"Recognized text: {user_text}")
-#
-#     # Step 2: Determine response language
-#     response_language = language if language else stt_result["language"]
-#     print(f"Using response language: {response_language}")
-#
-#     # Step 3: Validate and ensure we have a session_id
-#     if not session_id:
-#         return {
-#             "error": "No session ID provided",
-#             "session_id": None
-#         }
-#
-#     # Step 4: Store the user message in the database
-#     user_message_id = store_message(session_id, user_text, "user")
-#
-#     # Step 5: Check if this is the first bot response BEFORE getting the response
-#     is_first_interaction = is_first_bot_response_in_session(session_id)
-#     print(f"Is first bot interaction in session: {is_first_interaction}")
-#
-#     # Step 6: Get the chatbot response
-#     response_text = get_chatbot_response(user_text, session_id=session_id, language=response_language)
-#     print(f"Got response text: {response_text[:50]}...")
-#
-#     # Step 7: Add intro joke only if this is the first bot response in this session
-#     final_response_text = response_text
-#     if is_first_interaction:
-#         if response_language == "nl-NL":
-#             intro = "Neem mijn stem niet te serieus, ik ben ook maar een AI. Maar om je vraag te beantwoorden: "
-#         else:
-#             intro = "Please go easy on my voice, I'm just an AI. But to answer your question: "
-#         final_response_text = intro + response_text
-#
-#     # Step 8: Store the bot response in the database
-#     bot_message_id = store_message(session_id, final_response_text, "bot")
-#
-#     # Step 9: Convert response to speech
-#     tts_output_path = text_to_speech(final_response_text, language=response_language)
-#
-#     # Step 10: Return complete result
-#     return {
-#         "audio_path": tts_output_path,
-#         "original_text": user_text,
-#         "response_text": final_response_text,
-#         "language": response_language,
-#         "session_id": session_id,
-#         "is_first_interaction": is_first_interaction
-#     }
-
-
 def save_audio_file(audio_data):
     # Use a directory that is guaranteed to be writable on Azure App Service
     temp_dir = "/tmp"
@@ -587,6 +446,4 @@
         return result.reason == speechsdk.ResultReason.SynthesizingAudioCompleted
 
     except Exception as e:
-        return False
-
-
+        return False