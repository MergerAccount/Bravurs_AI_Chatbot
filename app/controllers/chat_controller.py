--- conflicted
+++ resolved
@@ -1,5 +1,3 @@
-# app/controllers/chat_controller.py
-
 from flask import request, jsonify, Response, stream_with_context
 import logging
 from app.chatbot import company_info_handler_streaming
@@ -12,13 +10,6 @@
     and WordPress (form data via AJAX proxy)
     """
 
-<<<<<<< HEAD
-    print(f"=== CHAT REQUEST DEBUG ===")
-    print(f"Content-Type: {request.content_type}")
-    print(f"Method: {request.method}")
-    print(f"Form data: {dict(request.form)}")
-=======
->>>>>>> 0cc33336
     try:
         print(f"JSON data: {request.get_json(silent=True)}")
     except Exception as e:
@@ -27,15 +18,18 @@
 
     fingerprint = None
     if request.content_type and 'application/json' in request.content_type:
+        # Direct JSON request (rare)
         data = request.get_json()
         if not data:
             return jsonify({"error": "No data provided"}), 400
+
         user_input = data.get("message") or data.get("user_input")
         session_id = data.get("session_id")
         fingerprint = data.get("fingerprint")
         language = data.get("language", "nl-NL")
         request_type = "json"
     else:
+        # Form data request (both existing frontend and WordPress)
         user_input = request.form.get("user_input")
         session_id = request.form.get("session_id")
         fingerprint = request.form.get("fingerprint")
@@ -47,10 +41,16 @@
     if not fingerprint:
         fingerprint = request.headers.get("X-Client-Fingerprint")
 
+    print(f"Detected request type: {request_type}")
+    print(f"User input: {user_input}")
+    print(f"Session ID: {session_id}")
+    print(f"Language: {language}")
+
     if not user_input:
         error_response = "Message is required" if request_type == "wordpress" else "User input is required"
         return jsonify({"error": error_response}), 400
 
+    # Create session if none provided
     if session_id == "None" or not session_id or session_id == "null":
         session_id = create_chat_session()
         if not session_id:
@@ -135,24 +135,43 @@
     return handle_streaming_chat(user_input, session_id, language)
 
 
+    # Store user message before processing
+    store_message(session_id, user_input, "user")
+
+    # Handle WordPress requests (non-streaming JSON response)
+    if request_type in ["wordpress", "json"]:
+        return handle_wordpress_chat(user_input, session_id, language)
+
+    # Handle existing frontend requests (streaming response)
+    return handle_streaming_chat(user_input, session_id, language)
+
+
 def handle_wordpress_chat(user_input, session_id, language):
     """
     Handle WordPress chat requests with complete JSON response
+    (WordPress frontend expects a complete response, not streaming)
     """
     try:
         print(f"Processing WordPress chat for session {session_id}")
         full_reply = ""
+
+        # Collect the complete response from streaming function
         for chunk in company_info_handler_streaming(user_input, session_id, language):
             full_reply += chunk
+
+        # Store the complete response
         if full_reply.strip():
             store_message(session_id, full_reply.strip(), "bot")
+
         print(f"WordPress chat response: {full_reply[:100]}...")
+
         return jsonify({
             "response": full_reply.strip() or "Sorry, I couldn't generate a response.",
             "session_id": session_id,
             "language": language,
             "status": "success"
         })
+
     except Exception as e:
         logging.error(f"Error in WordPress chat: {e}")
         print(f"WordPress chat error: {e}")
@@ -163,6 +182,7 @@
     """
     Handle existing frontend streaming chat requests
     """
+
     def generate():
         full_reply = ""
         try:
