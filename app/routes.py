--- conflicted
+++ resolved
@@ -15,15 +15,23 @@
     get_session_rate_status, mark_captcha_solved,
     get_fingerprint_rate_status, mark_captcha_solved_fingerprint
 )
-<<<<<<< HEAD
 import base64
-=======
->>>>>>> 47dc7079
+from app.database import create_chat_session, store_message
+from app.rate_limiter import (
+    check_session_rate_limit, check_ip_rate_limit,
+    get_session_rate_status, mark_captcha_solved,
+    get_fingerprint_rate_status, mark_captcha_solved_fingerprint
+)
 
 # API ROUTES under /api/v1
 routes = Blueprint("routes", __name__, url_prefix="/api/v1")
 
-<<<<<<< HEAD
+def get_client_ip():
+    x_forwarded_for = request.headers.get('X-Forwarded-For')
+    if x_forwarded_for:
+        return x_forwarded_for.split(',')[0].strip()
+    return request.remote_addr
+
 # helper to get client IP, considering proxies
 def get_client_ip():
     """
@@ -32,9 +40,6 @@
     """
     # Check for X-Forwarded-For header, which is common when behind a proxy/load balancer
     # If multiple IPs are present (comma-separated), the first one is typically the client's IP.
-=======
-def get_client_ip():
->>>>>>> 47dc7079
     x_forwarded_for = request.headers.get('X-Forwarded-For')
     if x_forwarded_for:
         return x_forwarded_for.split(',')[0].strip()
@@ -60,7 +65,6 @@
 
 @routes.route("/session/create", methods=["POST"])
 def create_session():
-<<<<<<< HEAD
     user_ip = get_client_ip() # get the user's IP address
     # print IP to console for verification - can remove later
     print(f"API Session Creation - User IP: {user_ip}")
@@ -69,8 +73,6 @@
         return jsonify({"session_id": session_id})
     return jsonify({"error": "Failed to create session"}), 500
     """Create a new chat session for WordPress frontend"""
-=======
->>>>>>> 47dc7079
     try:
         session_id = create_chat_session()
         if session_id:
@@ -262,15 +264,10 @@
 
 @frontend.route("/", methods=["GET"])
 def serve_home():
-<<<<<<< HEAD
     user_ip = get_client_ip() # get the user's IP address
     # print IP to console for verification
     print(f"Frontend Home Page - User IP: {user_ip}")
     session_id = create_chat_session() # Removed user_ip from here
     """Keep this for direct testing of your Python app"""
-=======
-    user_ip = get_client_ip()
-    print(f"Frontend Home Page - User IP: {user_ip}")
->>>>>>> 47dc7079
     session_id = create_chat_session()
     return render_template("index.html", session_id=session_id)