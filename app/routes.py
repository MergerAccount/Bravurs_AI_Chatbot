import os
import base64
from app.speech import speech_to_text_from_file, save_audio_file
from flask import (
    Blueprint, request, jsonify, Response,
    stream_with_context, render_template, send_file, after_this_request, session
)
from app.controllers.chat_controller import handle_chat
from app.controllers.feedback_controller import handle_feedback_submission
from app.controllers.history_controller import handle_history_fetch
from app.controllers.consent_controller import handle_accept_consent, handle_withdraw_consent, check_consent_status
from app.speech import speech_to_speech, save_audio_file
from app.database import create_chat_session, store_message
from app.rate_limiter import (
    check_session_rate_limit, check_ip_rate_limit,
    get_session_rate_status, mark_captcha_solved,
    get_fingerprint_rate_status, mark_captcha_solved_fingerprint
)
from app.utils import get_client_ip

# API ROUTES under /api/v1
routes = Blueprint("routes", __name__, url_prefix="/api/v1")

@routes.route("/chat", methods=["POST"])
def chat():
    """Handle chat requests with input validation"""
    if request.content_type and 'application/json' in request.content_type:
        user_input = request.json.get("input", "")
        if len(user_input) >= 1000 or len(user_input.split()) >= 150:
            return jsonify({"error": "Input too long. Max 150 words or 1000 characters."}), 400
    return handle_chat()

@routes.route("/feedback", methods=["POST"])
def submit_feedback():
    return handle_feedback_submission()

@routes.route("/history", methods=["GET"])
def get_history():
    return handle_history_fetch()

@routes.route("/session/create", methods=["POST"])
def create_session():
    user_ip = get_client_ip() # get the user's IP address
    # print IP to console for verification - can remove later
    print(f"API Session Creation - User IP: {user_ip}")
    session_id = create_chat_session()
    if session_id:
        return jsonify({"session_id": session_id})
    return jsonify({"error": "Failed to create session"}), 500
    """Create a new chat session for WordPress frontend"""
    try:
        session_id = create_chat_session()
        if session_id:
            return jsonify({
                "success": True,
                "session_id": session_id,
                "message": "Session created successfully"
            }), 200
        return jsonify({
            "success": False,
            "error": "Failed to create session"
        }), 500
    except Exception as e:
        print(f"DEBUG: Exception in session creation: {e}")
        import logging
        logging.error(f"Error in session creation endpoint: {e}")
        return jsonify({
            "success": False,
            "error": "Internal server error"
        }), 500

# === CONSENT ROUTES ===
@routes.route('/consent/accept', methods=['POST'])
def accept_consent():
    """Handle consent acceptance from WordPress"""
    return handle_accept_consent()

@routes.route('/consent/withdraw', methods=['POST'])
def withdraw_consent():
    """Handle consent withdrawal from WordPress"""
    return handle_withdraw_consent()

@routes.route('/consent/check/<session_id>', methods=['GET'])
def check_consent(session_id):
    """Check consent status for a session"""
    result = check_consent_status(session_id)
    return jsonify(result)

# === CAPTCHA RATE LIMIT ROUTES ===
@routes.route("/ratelimit/check", methods=["POST"])
def ratelimit_check():
    # Accept fingerprint or session_id in JSON or form
    fingerprint = None
    session_id = None
    if request.content_type and 'application/json' in request.content_type:
        data = request.get_json()
        fingerprint = data.get("fingerprint")
        session_id = data.get("session_id")
    else:
        fingerprint = request.form.get("fingerprint")
        session_id = request.form.get("session_id")
    if not fingerprint:
        fingerprint = request.headers.get("X-Client-Fingerprint")
    try:
        if fingerprint:
            data = get_fingerprint_rate_status(fingerprint)
        elif session_id:
            data = get_session_rate_status(session_id)
        else:
            return jsonify(success=False, error="Missing fingerprint or session_id"), 400
        return jsonify(data)
    except Exception as e:
        return jsonify(success=False, error=str(e)), 500

@routes.route("/ratelimit/captcha-solved", methods=["POST"])
def captcha_solved():
    fingerprint = None
    session_id = None
    if request.content_type and 'application/json' in request.content_type:
        data = request.get_json()
        fingerprint = data.get("fingerprint")
        session_id = data.get("session_id")
    else:
        fingerprint = request.form.get("fingerprint")
        session_id = request.form.get("session_id")
    if not fingerprint:
        fingerprint = request.headers.get("X-Client-Fingerprint")
    try:
        if fingerprint:
            new_limit = mark_captcha_solved_fingerprint(fingerprint)
        elif session_id:
            new_limit = mark_captcha_solved(session_id)
        else:
            return jsonify(success=False, error="Missing fingerprint or session_id"), 400
        return jsonify(success=True, new_limit=new_limit)
    except Exception as e:
        return jsonify(success=False, error=str(e)), 500

# === LANGUAGE ROUTE ===
@routes.route("/language_change", methods=["POST"])
def language_change():
    session_id = request.form.get("session_id")
    language = request.form.get("language")
    from_language = request.form.get("from_language")
    to_language = request.form.get("to_language")
    if session_id:
        language_message = f"[SYSTEM] Language changed from {from_language} to {to_language}. All responses should now be in {'Dutch' if to_language == 'nl-NL' else 'English'}."
        store_message(session_id, language_message, "system")
        return jsonify({"status": "success"})
    return jsonify({"status": "error", "message": "No session ID provided"}), 400

# === SPEECH ROUTES ===
@routes.route("/tts", methods=["POST"])
def text_to_speech_api():
    """Text-to-speech endpoint"""
    from app.speech import text_to_speech
    data = request.get_json()
    text = data.get("text", "")
    language = data.get("language", "en-US")

    if not text:
        return jsonify({"error": "No text provided"}), 400

    audio_path = text_to_speech(text, language)
    if not audio_path:
        return jsonify({"error": "TTS failed"}), 500

    def generate():
        with open(audio_path, "rb") as f:
            yield from f

    return Response(generate(), mimetype="audio/wav")

<<<<<<< HEAD
# @routes.route("/stt", methods=["POST"])
# def speech_to_text_api():
#     """Speech-to-text endpoint for WordPress voice input"""
#     from app.speech import speech_to_text
#
#     data = request.get_json() or {}
#     language = data.get("language")
#
#     result = speech_to_text(language)
#     return jsonify(result)


@routes.route("/stt", methods=["POST"])
def speech_to_text_api():
    """Speech-to-text endpoint for WordPress voice input"""
    import tempfile
    import os

    try:
        # Debug logging
        print(f"STT request received")
        print(f"Content-Type: {request.content_type}")
        print(f"Form data: {dict(request.form)}")
        print(f"Files: {list(request.files.keys())}")

        # Get language from form data
        language = request.form.get('language', 'nl-NL')
        session_id = request.form.get('session_id')

        print(f"STT - Language: {language}, Session ID: {session_id}")

        # Check if we have an audio file
        if 'audio' not in request.files:
            print("No audio file in request")
            return jsonify({
                "status": "error",
                "message": "No audio file provided"
            }), 400

        audio_file = request.files['audio']
        if audio_file.filename == '':
            print("Empty audio filename")
            return jsonify({
                "status": "error",
                "message": "No audio file selected"
            }), 400

        print(f"Audio file received: {audio_file.filename}")

        # Save the uploaded audio file temporarily
        # Azure Speech SDK supports various formats, but let's try to keep original format
        file_extension = '.webm'  # Default, but try to detect from filename
        if '.' in audio_file.filename:
            file_extension = '.' + audio_file.filename.rsplit('.', 1)[1].lower()

        with tempfile.NamedTemporaryFile(delete=False, suffix=file_extension) as temp_file:
            audio_file.save(temp_file.name)
            temp_audio_path = temp_file.name

        print(f"Audio saved to: {temp_audio_path}")

        # Import the speech_to_text function
        from app.speech import speech_to_text

        # Call speech_to_text with the audio file path
        result = speech_to_text(language=language, audio_file_path=temp_audio_path)

        print(f"STT result: {result}")

        # Clean up temporary file
        try:
            os.remove(temp_audio_path)
            print(f"Cleaned up temp file: {temp_audio_path}")
        except Exception as e:
            print(f"Error removing temp file: {e}")

        # Return the result in the format WordPress expects
        if result and result.get("status") == "success" and result.get("text"):
            return jsonify({
                "status": "success",
                "text": result["text"],
                "language": result.get("language", language),
                "message": "Speech recognized successfully"
            })
        else:
            error_message = result.get("message", "Speech recognition failed") if result else "Speech recognition failed"
            return jsonify({
                "status": "error",
                "message": error_message
            }), 400

    except Exception as e:
        print(f"Error in STT endpoint: {str(e)}")
        import traceback
        traceback.print_exc()
        return jsonify({
            "status": "error",
            "message": f"Internal server error: {str(e)}"
        }), 500
=======
from app.speech import speech_to_text_from_file, save_audio_file
>>>>>>> 3d318c33

@routes.route("/sts", methods=["POST"])
def handle_speech_to_speech():
    """Speech-to-speech endpoint"""
    try:
        # get language and session ID from form data
        language = request.form.get('language')
        session_id = request.form.get('session_id')

        print(f"Received STS request with language: {language}, session_id: {session_id}")

        # Use the updated speech_to_speech function with both parameters
        result = speech_to_speech(language=language, session_id=session_id)

        if not result:
            print("No valid speech input detected or processing failed")
            return jsonify({
                "error": "Speech processing failed",
                "message": "No speech detected. Please try again."
            }), 400

        with open(result["audio_path"], "rb") as f:
            audio_base64 = base64.b64encode(f.read()).decode("utf-8")

        try:
            os.remove(result["audio_path"])
        except Exception as e:
            print(f"Error removing temp file: {e}")

        return jsonify({
            "user_text": result["original_text"],
            "bot_text": result["response_text"],
            "audio_base64": audio_base64
        })
    except Exception as e:
        print(f"Error in speech-to-speech: {str(e)}")
        return jsonify({"error": str(e)}), 500

# === HEALTH CHECK ===
@routes.route("/health", methods=["GET"])
def health_check():
    """Health check endpoint"""
    return jsonify({"status": "healthy", "service": "Bravur Chatbot API"})

# === CORS HEADERS FOR WORDPRESS ===
@routes.after_request
def after_request(response):
    """Add CORS headers for WordPress integration"""
    response.headers.add('Access-Control-Allow-Origin', '*')
    response.headers.add('Access-Control-Allow-Headers', 'Content-Type,Authorization')
    response.headers.add('Access-Control-Allow-Methods', 'GET,PUT,POST,DELETE,OPTIONS')
    return response

# === FRONTEND TESTING ROUTE ===
frontend = Blueprint("frontend", __name__)

@frontend.route("/", methods=["GET"])
def serve_home():
    user_ip = get_client_ip() # get the user's IP address
    # print IP to console for verification
    print(f"Frontend Home Page - User IP: {user_ip}")
    session_id = create_chat_session() # Removed user_ip from here
    """Keep this for direct testing of your Python app"""
    session_id = create_chat_session()
    return render_template("index.html", session_id=session_id)<|MERGE_RESOLUTION|>--- conflicted
+++ resolved
@@ -171,109 +171,7 @@
 
     return Response(generate(), mimetype="audio/wav")
 
-<<<<<<< HEAD
-# @routes.route("/stt", methods=["POST"])
-# def speech_to_text_api():
-#     """Speech-to-text endpoint for WordPress voice input"""
-#     from app.speech import speech_to_text
-#
-#     data = request.get_json() or {}
-#     language = data.get("language")
-#
-#     result = speech_to_text(language)
-#     return jsonify(result)
-
-
-@routes.route("/stt", methods=["POST"])
-def speech_to_text_api():
-    """Speech-to-text endpoint for WordPress voice input"""
-    import tempfile
-    import os
-
-    try:
-        # Debug logging
-        print(f"STT request received")
-        print(f"Content-Type: {request.content_type}")
-        print(f"Form data: {dict(request.form)}")
-        print(f"Files: {list(request.files.keys())}")
-
-        # Get language from form data
-        language = request.form.get('language', 'nl-NL')
-        session_id = request.form.get('session_id')
-
-        print(f"STT - Language: {language}, Session ID: {session_id}")
-
-        # Check if we have an audio file
-        if 'audio' not in request.files:
-            print("No audio file in request")
-            return jsonify({
-                "status": "error",
-                "message": "No audio file provided"
-            }), 400
-
-        audio_file = request.files['audio']
-        if audio_file.filename == '':
-            print("Empty audio filename")
-            return jsonify({
-                "status": "error",
-                "message": "No audio file selected"
-            }), 400
-
-        print(f"Audio file received: {audio_file.filename}")
-
-        # Save the uploaded audio file temporarily
-        # Azure Speech SDK supports various formats, but let's try to keep original format
-        file_extension = '.webm'  # Default, but try to detect from filename
-        if '.' in audio_file.filename:
-            file_extension = '.' + audio_file.filename.rsplit('.', 1)[1].lower()
-
-        with tempfile.NamedTemporaryFile(delete=False, suffix=file_extension) as temp_file:
-            audio_file.save(temp_file.name)
-            temp_audio_path = temp_file.name
-
-        print(f"Audio saved to: {temp_audio_path}")
-
-        # Import the speech_to_text function
-        from app.speech import speech_to_text
-
-        # Call speech_to_text with the audio file path
-        result = speech_to_text(language=language, audio_file_path=temp_audio_path)
-
-        print(f"STT result: {result}")
-
-        # Clean up temporary file
-        try:
-            os.remove(temp_audio_path)
-            print(f"Cleaned up temp file: {temp_audio_path}")
-        except Exception as e:
-            print(f"Error removing temp file: {e}")
-
-        # Return the result in the format WordPress expects
-        if result and result.get("status") == "success" and result.get("text"):
-            return jsonify({
-                "status": "success",
-                "text": result["text"],
-                "language": result.get("language", language),
-                "message": "Speech recognized successfully"
-            })
-        else:
-            error_message = result.get("message", "Speech recognition failed") if result else "Speech recognition failed"
-            return jsonify({
-                "status": "error",
-                "message": error_message
-            }), 400
-
-    except Exception as e:
-        print(f"Error in STT endpoint: {str(e)}")
-        import traceback
-        traceback.print_exc()
-        return jsonify({
-            "status": "error",
-            "message": f"Internal server error: {str(e)}"
-        }), 500
-=======
 from app.speech import speech_to_text_from_file, save_audio_file
->>>>>>> 3d318c33
 
 @routes.route("/sts", methods=["POST"])
 def handle_speech_to_speech():
