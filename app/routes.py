--- conflicted
+++ resolved
@@ -16,6 +16,7 @@
     get_fingerprint_rate_status, mark_captcha_solved_fingerprint
 )
 
+# === API ROUTES under /api/v1 ===
 routes = Blueprint("routes", __name__, url_prefix="/api/v1")
 
 def get_client_ip():
@@ -26,15 +27,12 @@
 
 @routes.route("/chat", methods=["POST"])
 def chat():
-<<<<<<< HEAD
-=======
     """Modified to handle WordPress requests"""
 
     user_input = request.json.get("input", "")
     if len(user_input) >= 1000 or len(user_input.split()) >= 150:
         return jsonify({"error": "Input too long. Max 150 words or 1000 characters."}), 400
 
->>>>>>> 0cc33336
     return handle_chat()
 
 @routes.route("/feedback", methods=["POST"])
@@ -60,6 +58,7 @@
             "error": "Failed to create session"
         }), 500
     except Exception as e:
+        print(f"DEBUG: Exception in session creation: {e}")
         import logging
         logging.error(f"Error in session creation endpoint: {e}")
         return jsonify({
@@ -70,14 +69,17 @@
 # === CONSENT ROUTES ===
 @routes.route('/consent/accept', methods=['POST'])
 def accept_consent():
+    """Handle consent acceptance from WordPress"""
     return handle_accept_consent()
 
 @routes.route('/consent/withdraw', methods=['POST'])
 def withdraw_consent():
+    """Handle consent withdrawal from WordPress"""
     return handle_withdraw_consent()
 
 @routes.route('/consent/check/<session_id>', methods=['GET'])
 def check_consent(session_id):
+    """Check consent status for a session"""
     result = check_consent_status(session_id)
     return jsonify(result)
 
@@ -135,6 +137,7 @@
 @routes.route("/language_change", methods=["POST"])
 def language_change():
     session_id = request.form.get("session_id")
+    language = request.form.get("language")
     from_language = request.form.get("from_language")
     to_language = request.form.get("to_language")
     if session_id:
@@ -146,61 +149,83 @@
 # === SPEECH ROUTES ===
 @routes.route("/tts", methods=["POST"])
 def text_to_speech_api():
+    """Text-to-speech endpoint"""
     from app.speech import text_to_speech
     data = request.get_json()
     text = data.get("text", "")
     language = data.get("language", "en-US")
+
     if not text:
         return jsonify({"error": "No text provided"}), 400
+
     audio_path = text_to_speech(text, language)
     if not audio_path:
         return jsonify({"error": "TTS failed"}), 500
+
     def generate():
         with open(audio_path, "rb") as f:
             yield from f
+
     return Response(generate(), mimetype="audio/wav")
 
 @routes.route("/stt", methods=["POST"])
 def speech_to_text_api():
+    """Speech-to-text endpoint for WordPress voice input"""
     from app.speech import speech_to_text
+
     data = request.get_json() or {}
     language = data.get("language")
+
     result = speech_to_text(language)
     return jsonify(result)
 
 @routes.route("/sts", methods=["POST"])
 def handle_speech_to_speech():
-    try:
+    """Speech-to-speech endpoint"""
+    try:
+        # Get language and session ID from form data
         language = request.form.get('language')
         session_id = request.form.get('session_id')
+
+        print(f"Received STS request with language: {language}, session_id: {session_id}")
+
+        # Use the updated speech_to_speech function with both parameters
         result = speech_to_speech(language=language, session_id=session_id)
+
         if not result:
+            print("No valid speech input detected or processing failed")
             return jsonify({
                 "error": "Speech processing failed",
                 "message": "No speech detected. Please try again."
             }), 400
+
         with open(result["audio_path"], "rb") as f:
             audio_base64 = base64.b64encode(f.read()).decode("utf-8")
+
         try:
             os.remove(result["audio_path"])
         except Exception as e:
             print(f"Error removing temp file: {e}")
+
         return jsonify({
             "user_text": result["original_text"],
             "bot_text": result["response_text"],
             "audio_base64": audio_base64
         })
     except Exception as e:
+        print(f"Error in speech-to-speech: {str(e)}")
         return jsonify({"error": str(e)}), 500
 
 # === HEALTH CHECK ===
 @routes.route("/health", methods=["GET"])
 def health_check():
+    """Health check endpoint"""
     return jsonify({"status": "healthy", "service": "Bravur Chatbot API"})
 
 # === CORS HEADERS FOR WORDPRESS ===
 @routes.after_request
 def after_request(response):
+    """Add CORS headers for WordPress integration"""
     response.headers.add('Access-Control-Allow-Origin', '*')
     response.headers.add('Access-Control-Allow-Headers', 'Content-Type,Authorization')
     response.headers.add('Access-Control-Allow-Methods', 'GET,PUT,POST,DELETE,OPTIONS')
