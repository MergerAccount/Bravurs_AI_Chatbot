--- conflicted
+++ resolved
@@ -35,11 +35,9 @@
 
 @routes.route("/session/create", methods=["POST"])
 def create_session():
-<<<<<<< HEAD
+
     """Create a new chat session for WordPress frontend"""
-=======
-    """Create a new chat session"""
->>>>>>> 3621efa3
+    
     session_id = create_chat_session()
     if session_id:
         print(f"Created new session via /session/create: {session_id}")
@@ -117,13 +115,9 @@
 
 @routes.route("/sts", methods=["POST"])
 def handle_speech_to_speech():
-<<<<<<< HEAD
-    """Speech-to-speech endpoint"""
-=======
     """
     Handle speech-to-speech requests with proper session management
     """
->>>>>>> 3621efa3
     try:
         # Get language and session ID from form data
         language = request.form.get('language')
@@ -152,28 +146,16 @@
         # Call speech_to_speech with the validated session_id
         result = speech_to_speech(language=language, session_id=session_id)
 
-<<<<<<< HEAD
         if not result:
             print("No valid speech input detected or processing failed")
             return jsonify({
                 "error": "Speech processing failed", 
-                "message": "No speech detected. Please try again."
-            }), 400
-
-=======
-        # Check if speech_to_speech returned an error
-        if not result or "error" in result:
-            error_msg = result.get("error", "Speech processing failed") if result else "No speech detected"
-            print(f"Speech-to-speech processing failed: {error_msg}")
-            return jsonify({
-                "error": error_msg,
-                "message": "No speech detected or processing failed. Please try again.",
+                "message": "No speech detected. Please try again.",
                 "session_id": session_id,
                 "status": "error"
             }), 400
 
-        # Convert audio to base64
->>>>>>> 3621efa3
+
         with open(result["audio_path"], "rb") as f:
             audio_base64 = base64.b64encode(f.read()).decode("utf-8")
 
@@ -316,11 +298,11 @@
 
 @frontend.route("/", methods=["GET"])
 def serve_home():
-<<<<<<< HEAD
+  
     """Keep this for direct testing of your Python app"""
     session_id = create_chat_session()
     return render_template("index.html", session_id=session_id)
-=======
+  
     try:
         session_id = create_chat_session()
         return render_template("index.html", session_id=session_id)
@@ -386,5 +368,4 @@
         return jsonify({
             "status": "error",
             "message": f"Error changing language: {str(e)}"
-        }), 500
->>>>>>> 3621efa3
+        }), 500