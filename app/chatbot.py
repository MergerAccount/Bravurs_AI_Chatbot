--- conflicted
+++ resolved
@@ -3,13 +3,8 @@
 import re
 import json
 import threading
-<<<<<<< HEAD
-import random
-import textwrap
-=======
 import random  # From develop
 import textwrap  # From develop
->>>>>>> 696d541d
 from functools import lru_cache
 from hashlib import sha256
 
@@ -98,189 +93,6 @@
     logging.debug(f"get_recent_conversation (session {session_id}, {len(selected)} msgs, ~{total_tokens} tokens)")
     return selected
 
-<<<<<<< HEAD
-def classify_intent(user_input: str) -> str:
-    text = user_input.lower()
-
-    # STRONG INDICATORS for human support
-    support_patterns = [
-        r"\b(talk to|speak with|contact|need|want).*(human|support|agent|person)\b",
-        r"\b(real person|human support)\b",
-        r"\b(can i|get me|connect me to).*(human|support|agent|person)\b",
-    ]
-
-    for pattern in support_patterns:
-        if re.search(pattern, text):
-            return "Human Support Service Request"
-
-    if any(word in text for word in ["cloud", "ai", "software", "tech", "cybersecurity", "trend", "machine learning", "python", "network"]):
-        return "IT Services & Trends"
-
-    if any(word in text for word in ["company", "bravur", "mission", "vision", "history", "location", "services", "employees", "profile"]):
-        return "Company Info"
-
-    return "Unknown"
-
-def embed_query_cached(query):
-    key = sha256(query.encode()).hexdigest()
-    if key in embedding_cache:
-        return embedding_cache[key]
-
-    def do_embed():
-        embedding = embed_query(query)
-        if embedding:
-            embedding_cache[key] = embedding
-
-    threading.Thread(target=do_embed).start()
-    return None
-
-def handle_meta_questions(user_input, session_id):
-    if not session_id:
-        return "I don’t seem to have any prior conversations to refer to right now."
-
-    messages = get_session_messages(session_id)
-    if not messages:
-        return "There’s nothing I remember yet — you could start by asking me something!"
-
-    messages.reverse()
-    if is_last_question_request(user_input):
-        skip_current = True
-        for _, content, _, msg_type in messages:
-            if msg_type == "user":
-                if skip_current:
-                    skip_current = False
-                    continue
-                return f"Your last asked: \"{content}\""
-        return "Hmm, I couldn’t find your previous question."
-
-    elif "last answer" in user_input.lower():
-        for _, content, _, msg_type in messages:
-            if msg_type == "bot":
-                return f"My last reply was: \"{content}\""
-        return "I couldn’t recall what I said last time."
-
-    elif "summarize" in user_input.lower():
-        all_msgs = get_session_messages(session_id)
-        formatted = []
-        for _, content, _, msg_type in all_msgs:
-            if msg_type == "user":
-                formatted.append({"role": "user", "content": content})
-            elif msg_type == "bot":
-                formatted.append({"role": "assistant", "content": content})
-
-        summary_prompt = [{"role": "system", "content": "Give a short and friendly summary of the following conversation:"}] + formatted
-        summary = gpt_cached_response("gpt-4o-mini", summary_prompt).strip()
-        return clean_and_clip_reply(summary)
-
-    return "Sorry, I didn’t quite catch what you meant. Could you clarify that for me?"
-
-def company_info_handler(user_input, session_id=None, language="nl-NL"):
-    if is_last_question_request(user_input) or "last answer" in user_input.lower() or "summarize" in user_input.lower():
-        return handle_meta_questions(user_input, session_id)
-
-    detected_intent = classify_intent(user_input)
-
-    if detected_intent == "Human Support Service Request":
-        reply = (
-            "No problem! If you'd like to talk to a human, you can reach us on WhatsApp at +31 6 12345678 "
-            "or email us at support@bravur.com."
-        )
-        if session_id:
-            reply += f" Don’t forget to mention your session ID: {session_id}"
-            log_async(store_message, session_id, user_input, "user")
-            log_async(store_message, session_id, reply, "bot")
-
-        return reply
-
-    recent_convo = get_recent_conversation(session_id)
-
-    if detected_intent == "Unknown":
-        return "I'm here to answer questions about Bravur and IT services. What would you like to know?"
-
-    if detected_intent == "IT Services & Trends":
-        it_prompt = [
-                        {"role": "system", "content": (
-                            "You're a friendly, knowledgeable assistant helping people understand IT services and trends."
-                            "Be helpful, avoid repeating, and aim for clear, respond in a maximum of 2 concise sentences. Do not repeat full content, shorten it as much as you can. Be to the point and friendly."
-                        )}
-                    ] + recent_convo + [{"role": "user", "content": user_input}]
-
-        reply = gpt_cached_response("gpt-4o-mini", it_prompt).strip()
-        reply = strip_html_paragraphs(reply)
-        reply = clean_and_clip_reply(reply)
-
-        if session_id:
-            log_async(store_message, session_id, user_input, "user")
-            log_async(store_message, session_id, reply, "bot")
-
-            # Mood detect and reply
-            reply = shorten_reply(reply)
-        return reply
-
-    # --- Search logic ---
-    search_results = hybrid_search(user_input, top_k=5)
-    if not search_results:
-        embedding = embed_query_cached(user_input)
-        if embedding:
-            search_results = semantic_search(embedding, top_k=5)
-
-    if not search_results:
-        return "I couldn't find anything relevant in Bravur's data. Could you try rephrasing that?"
-
-    semantic_context = "\n\n".join([
-        f"Row ID: {row_id}\nTitle: {title}\nSummary: {' '.join(content.split()[:50])}"
-        for row_id, title, content, _ in search_results
-    ])
-
-    language_instruction = ""
-    if language == "nl-NL":
-        language_instruction = "Je moet altijd in het Nederlands antwoorden, ongeacht in welke taal de gebruiker spreekt."
-    elif language == "en-US":
-        language_instruction = "You must always respond in English, regardless of the language the user speaks in."
-
-    mood = detect_mood(user_input)
-
-    tone_instruction = (
-        "If the user seems frustrated, use a calm, understanding tone. Do not repeat apologies multiple times. Avoid sounding scripted."
-    )
-    if mood == "angry":
-        tone_instruction = "If the user seems frustrated, respond empathetically and calmly, acknowledging their frustration, make slight and suitable jokes to calm them down."
-    elif mood == "happy":
-        tone_instruction = "If the user is cheerful, respond with a friendly and natural and enthusiastic tone."
-
-    system_prompt = (
-        f"You are a helpful and conversational assistant working for Bravur. {language_instruction} "
-        f"{tone_instruction} Use the summaries below to answer the user clearly. Only include the most relevant point(s) and explain them briefly. "
-        f"Do **not** repeat the content word-for-word. Your response must be friendly and clear, and **should not exceed 2-3 short sentences**. "
-        f"Add at least one relevant emoji per sentence to make the reply lively and expressive. Emojis must be directly related to the meaning of each sentence and should enhance the friendliness of the tone."
-        f"Cite Row IDs if helpful:\n\n{semantic_context}"
-    )
-
-    gpt_prompt = [{"role": "system", "content": system_prompt}] + recent_convo + [{"role": "user", "content": user_input}]
-    reply = gpt_cached_response("gpt-4o-mini", gpt_prompt).strip()
-    reply = strip_html_paragraphs(reply)
-    reply = clean_and_clip_reply(reply)
-
-    if session_id:
-        log_async(store_message, session_id, user_input, "user")
-        log_async(store_message, session_id, reply, "bot")
-
-    return reply
-
-def company_info_handler_streaming(user_input, session_id=None, language="nl-NL"):
-    detected_intent = classify_intent(user_input)
-
-    if detected_intent == "Human Support Service Request":
-        reply = (
-            "Of course! You can reach our human support team on WhatsApp at +31 6 12345678 or by email at support@bravur.com."
-        )
-        if session_id:
-            reply += f" When contacting support, please mention your session ID: {session_id}"
-            log_async(store_message, session_id, user_input, "user")
-            log_async(store_message, session_id, reply, "bot")
-
-        yield reply
-=======
 
 # --- has_strong_contextual_cues: From your feature branch ---
 def has_strong_contextual_cues(user_input: str) -> bool:
@@ -490,7 +302,6 @@
                  "or by email at support@bravur.com.")
         if session_id: reply += f" When contacting support, please mention your session ID: {session_id}. How can I help in the meantime? 😊"
         yield reply;
->>>>>>> 696d541d
         return
 
     if detected_intent == "Previous Conversation Query" or \
@@ -515,106 +326,6 @@
 
     logging.info(f"Proceeding with final intent: '{detected_intent}' for query: '{user_input}'")
 
-<<<<<<< HEAD
-    search_results = hybrid_search(user_input, top_k=5)
-    if not search_results:
-        embedding = embed_query_cached(user_input)
-        if embedding:
-            search_results = semantic_search(embedding, top_k=5)
-
-    semantic_context = "\n\n".join([
-        f"Row ID: {row_id}\nTitle: {title}\nContent: {content}"
-        for row_id, title, content, _ in search_results
-    ])
-
-    #Language instruction based on selectedLanguage
-    language_instruction = ""
-    if language == "nl-NL":
-        language_instruction = "Je moet altijd in het Nederlands antwoorden, ongeacht in welke taal de gebruiker spreekt."
-    elif language == "en-US":
-        language_instruction = "You must always respond in English, regardless of the language the user speaks in."
-
-    mood = detect_mood(user_input)
-    tone_instruction = (
-        "If the user seems frustrated, use a calm, understanding tone. Do not repeat apologies multiple times. Avoid sounding scripted."
-    )
-    if mood == "angry":
-        tone_instruction = "If the user seems frustrated, respond empathetically and calmly, acknowledging their frustration. Make slight and suitable jokes if possible to calm them down."
-    elif mood == "happy":
-        tone_instruction = "If the user is cheerful, respond with a friendly and natural and enthusiastic tone."
-
-    system_prompt = (
-        f"You are a conversational, helpful assistant for Bravur. {language_instruction} {tone_instruction} "
-        f"Use this content to help the user, and make the answer friendly and respond in a maximum of 2 concise sentences. "
-        f"Do not repeat full content, shorten it as much as you can. Be to the point and friendly:\n\n{semantic_context}"
-        f"Add at least one relevant emoji per sentence to make the reply lively and expressive. Emojis must be directly related to the meaning of each sentence and should enhance the friendliness of the tone."
-    )
-
-    gpt_prompt = [{"role": "system", "content": system_prompt}] + recent_convo + [{"role": "user", "content": user_input}]
-
-    full_reply = ""
-
-    try:
-
-        stream = client.chat.completions.create(
-            model="gpt-4o",
-            messages=gpt_prompt,
-            stream=True
-        )
-        cleaned = strip_html_paragraphs(full_reply)
-        clipped = clean_and_clip_reply(cleaned)
-
-        for chunk in stream:
-            delta = chunk.choices[0].delta.content
-            if delta:
-                clipped += delta
-                yield delta
-
-    except Exception as e:
-        logging.error(f"Streaming error: {e}")
-        yield "\n[Error generating response]"
-
-def detect_mood(user_input: str) -> str:
-    angry_keywords = ["stupid", "hate", "idiot", "angry", "mad", "annoyed", "wtf", "useless"]
-    happy_keywords = ["love", "great", "awesome", "thanks", "cool", "nice", "amazing"]
-
-    input_lower = user_input.lower()
-    if any(word in input_lower for word in angry_keywords):
-        return "angry"
-    elif any(word in input_lower for word in happy_keywords):
-        return "happy"
-    else:
-        return "neutral"
-
-def shorten_reply(text, max_length=100):
-    return textwrap.shorten(text, width=max_length, placeholder="...")
-
-def clean_and_clip_reply(reply, max_sentences=2, max_chars=200):
-    # Remove duplicate consecutive phrases
-    lines = re.split(r'(?<=[.!?])\s+', reply)
-    unique_lines = []
-    for line in lines:
-        if not unique_lines or line.strip() != unique_lines[-1].strip():
-            unique_lines.append(line.strip())
-    clipped = " ".join(unique_lines[:max_sentences])
-    if len(clipped) > max_chars:
-        clipped = textwrap.shorten(clipped, width=max_chars, placeholder="...")
-    return clipped
-
-
-agent_connector.register_agent("Bravur_Information_Agent", company_info_handler)
-
-@lru_cache(maxsize=256)
-def gpt_cached_response(model, messages_as_tuple):
-    messages = json.loads(json.dumps(messages_as_tuple))
-    response = client.chat.completions.create(
-        model=model,
-        messages=messages,
-        temperature=0.5,  # Lower = more focused
-        top_p=0.8
-    )
-    return response.choices[0].message.content
-=======
     if detected_intent == "Unknown":
         logging.info(f"Handling as: Unknown (Final)")
         # Using develop's friendly unknown
@@ -710,5 +421,4 @@
 
 agent_connector = AgentConnector() # Ensure this is defined/imported correctly
 agent_connector.register_agent("Bravur_Information_Agent", company_info_handler_streaming)
-# The gpt_cached_response from your old code is not used in this streaming setup
->>>>>>> 696d541d
+# The gpt_cached_response from your old code is not used in this streaming setup