import logging
import re
import json
import threading
import random
import textwrap
from functools import lru_cache
from hashlib import sha256

from openai import OpenAI
from fuzzywuzzy import fuzz

from app.config import OPENAI_API_KEY
from app.database import (
    get_session_messages, store_message,
    hybrid_search, semantic_search, embed_query
)
from app.agentConnector import AgentConnector

client = OpenAI(api_key=OPENAI_API_KEY)
agent_connector = AgentConnector()

session_language_map = {}

embedding_cache = {}

# Common prompts to recall past questions
memory_prompts = [
    "what was my last question",
    "what was my previous question",
    "can you remind me my last question",
    "what did I ask before",
    "what was my earlier question",
    "show me my previous question",
    "tell me my last question",
    "repeat my last question",
    "what did I say last"
]

def log_async(fn, *args):
    threading.Thread(target=fn, args=args).start()

def is_last_question_request(user_input):
    return any(fuzz.partial_ratio(user_input.lower(), prompt) > 80 for prompt in memory_prompts)

def strip_html_paragraphs(text):
    return re.sub(r"^<p>(.*?)</p>$", r"\1", text.strip(), flags=re.DOTALL)

def estimate_tokens(text):
    return max(1, int(len(text.split()) * 0.75))

def get_recent_conversation(session_id, max_tokens=400):
    latest_language_message = None

    if not session_id:
        return []

    messages = get_session_messages(session_id)
    formatted = []

    for _, content, _, msg_type in messages:
        if msg_type == "user":
            formatted.append({"role": "user", "content": content})
        elif msg_type == "bot":
            formatted.append({"role": "assistant", "content": content})
        elif msg_type == "system":
            formatted.append({"role": "system", "content": content})

    total_tokens = 0
    selected = []

    for msg in reversed(formatted):
        tokens = estimate_tokens(msg["content"])
        if total_tokens + tokens > max_tokens:
            break
        selected.insert(0, msg)
        total_tokens += tokens

    if latest_language_message:
        # Remove any existing instances first to avoid duplication
        selected = [msg for msg in selected if "[SYSTEM] Language changed" not in msg.get("content", "")]
        selected.insert(0, latest_language_message)

    return selected

def classify_intent(user_input: str) -> str:
    text = user_input.lower()

    # STRONG INDICATORS for human support
    support_patterns = [
        r"\b(talk to|speak with|contact|need|want).*(human|support|agent|person)\b",
        r"\b(real person|human support)\b",
        r"\b(can i|get me|connect me to).*(human|support|agent|person)\b",
    ]

    for pattern in support_patterns:
        if re.search(pattern, text):
            return "Human Support Service Request"

    if any(word in text for word in ["cloud", "ai", "software", "tech", "cybersecurity", "trend", "machine learning", "python", "network"]):
        return "IT Services & Trends"

    if any(word in text for word in ["company", "bravur", "mission", "vision", "history", "location", "services", "employees", "profile"]):
        return "Company Info"

    return "Unknown"

def embed_query_cached(query):
    key = sha256(query.encode()).hexdigest()
    if key in embedding_cache:
        return embedding_cache[key]

    def do_embed():
        embedding = embed_query(query)
        if embedding:
            embedding_cache[key] = embedding

    threading.Thread(target=do_embed).start()
    return None

def handle_meta_questions(user_input, session_id):
    if not session_id:
        return "I don’t seem to have any prior conversations to refer to right now."

    messages = get_session_messages(session_id)
    if not messages:
        return "There’s nothing I remember yet — you could start by asking me something!"

    messages.reverse()
    if is_last_question_request(user_input):
        skip_current = True
        for _, content, _, msg_type in messages:
            if msg_type == "user":
                if skip_current:
                    skip_current = False
                    continue
                return f"Your last asked: \"{content}\""
        return "Hmm, I couldn’t find your previous question."

    elif "last answer" in user_input.lower():
        for _, content, _, msg_type in messages:
            if msg_type == "bot":
                return f"My last reply was: \"{content}\""
        return "I couldn’t recall what I said last time."

    elif "summarize" in user_input.lower():
        all_msgs = get_session_messages(session_id)
        formatted = []
        for _, content, _, msg_type in all_msgs:
            if msg_type == "user":
                formatted.append({"role": "user", "content": content})
            elif msg_type == "bot":
                formatted.append({"role": "assistant", "content": content})

        summary_prompt = [{"role": "system", "content": "Give a short and friendly summary of the following conversation:"}] + formatted
        summary = gpt_cached_response("gpt-4o-mini", summary_prompt).strip()
        return clean_and_clip_reply(summary)

    return "Sorry, I didn’t quite catch what you meant. Could you clarify that for me?"

def company_info_handler(user_input, session_id=None, language=None):
    if not language:
        if session_id and session_id in session_language_map:
            language = session_language_map[session_id]
        else:
            language = "nl-NL"  # default fallback
    print(f"[DEBUG] Using language: {language} for session: {session_id}")


    detected_intent = classify_intent(user_input)

    if detected_intent == "Human Support Service Request":
        reply = (
            "No problem! If you'd like to talk to a human, you can reach us on WhatsApp at +31 6 12345678 "
            "or email us at support@bravur.com."
        )
        if session_id:
            reply += f" Don’t forget to mention your session ID: {session_id}"
            log_async(store_message, session_id, user_input, "user")
            log_async(store_message, session_id, reply, "bot")

        return reply

    recent_convo = get_recent_conversation(session_id)

    if detected_intent == "Unknown":
        return "I'm here to answer questions about Bravur and IT services. What would you like to know?"

    if detected_intent == "IT Services & Trends":
        it_prompt = [
                        {"role": "system", "content": (
                            "You're a friendly, knowledgeable assistant helping people understand IT services and trends."
                            "Be helpful, avoid repeating, and aim for clear, respond in a maximum of 2 concise sentences. Do not repeat full content, shorten it as much as you can. Be to the point and friendly."
                        )}
                    ] + recent_convo + [{"role": "user", "content": user_input}]

        reply = gpt_cached_response("gpt-4o-mini", it_prompt).strip()
        reply = strip_html_paragraphs(reply)
        reply = clean_and_clip_reply(reply)

        if session_id:
            log_async(store_message, session_id, user_input, "user")
            log_async(store_message, session_id, reply, "bot")

            # Mood detect and reply
            reply = shorten_reply(reply)
        return reply

    # --- Search logic ---
    search_results = hybrid_search(user_input, top_k=5)
    if not search_results:
        embedding = embed_query_cached(user_input)
        if embedding:
            search_results = semantic_search(embedding, top_k=5)

    if not search_results:
        return "I couldn't find anything relevant in Bravur's data. Could you try rephrasing that?"

    semantic_context = "\n\n".join([
        f"Row ID: {row_id}\nTitle: {title}\nSummary: {' '.join(content.split()[:50])}"
        for row_id, title, content, _ in search_results
    ])

    language_instruction = ""
    if language == "nl-NL":
        language_instruction = "Je moet altijd in het Nederlands antwoorden, ongeacht in welke taal de gebruiker spreekt."
    elif language == "en-US":
        language_instruction = "You must always respond in English, regardless of the language the user speaks in."

    mood = detect_mood(user_input)

    tone_instruction = (
        "If the user seems frustrated, use a calm, understanding tone. Do not repeat apologies multiple times. Avoid sounding scripted."
    )
    if mood == "angry":
        tone_instruction = "If the user seems frustrated, respond empathetically and calmly, acknowledging their frustration, make slight and suitable jokes to calm them down."
    elif mood == "happy":
        tone_instruction = "If the user is cheerful, respond with a friendly and natural and enthusiastic tone."

    system_prompt = (
        f"You are a helpful and conversational assistant working for Bravur. {language_instruction} "
        f"{tone_instruction} Use the summaries below to answer the user clearly. Only include the most relevant point(s) and explain them briefly. "
        f"Do **not** repeat the content word-for-word. Your response must be friendly and clear, and **should not exceed 2-3 short sentences**. "
        f"Add at least one relevant emoji per sentence to make the reply lively and expressive. Emojis must be directly related to the meaning of each sentence and should enhance the friendliness of the tone."
        f"Cite Row IDs if helpful:\n\n{semantic_context}"
    )

    gpt_prompt = [{"role": "system", "content": system_prompt}] + recent_convo + [{"role": "user", "content": user_input}]
    reply = gpt_cached_response("gpt-4o-mini", gpt_prompt).strip()
    reply = strip_html_paragraphs(reply)
    reply = clean_and_clip_reply(reply)

    if session_id:
        log_async(store_message, session_id, user_input, "user")
        log_async(store_message, session_id, reply, "bot")

    return reply

def company_info_handler_streaming(user_input, session_id=None, language="nl-NL"):
    detected_intent = classify_intent(user_input)

    if detected_intent == "Human Support Service Request":
        reply = (
            "Of course! You can reach our human support team on WhatsApp at +31 6 12345678 or by email at support@bravur.com."
        )
        if session_id:
            reply += f" When contacting support, please mention your session ID: {session_id}"
            log_async(store_message, session_id, user_input, "user")
            log_async(store_message, session_id, reply, "bot")

        yield reply
        return

    recent_convo = get_recent_conversation(session_id)

    search_results = hybrid_search(user_input, top_k=5)
    if not search_results:
        embedding = embed_query_cached(user_input)
        if embedding:
            search_results = semantic_search(embedding, top_k=5)

    semantic_context = "\n\n".join([
        f"Row ID: {row_id}\nTitle: {title}\nContent: {content}"
        for row_id, title, content, _ in search_results
    ])

    #Language instruction based on selectedLanguage
    language_instruction = ""
    if language == "nl-NL":
        language_instruction = "Je moet altijd in het Nederlands antwoorden, ongeacht in welke taal de gebruiker spreekt."
    elif language == "en-US":
        language_instruction = "You must always respond in English, regardless of the language the user speaks in."

    mood = detect_mood(user_input)
    tone_instruction = (
        "If the user seems frustrated, use a calm, understanding tone. Do not repeat apologies multiple times. Avoid sounding scripted."
    )
    if mood == "angry":
        tone_instruction = "If the user seems frustrated, respond empathetically and calmly, acknowledging their frustration. Make slight and suitable jokes if possible to calm them down."
    elif mood == "happy":
        tone_instruction = "If the user is cheerful, respond with a friendly and natural and enthusiastic tone."

    system_prompt = (
        f"You are a conversational, helpful assistant for Bravur. {language_instruction} {tone_instruction} "
        f"Use this content to help the user, and make the answer friendly and respond in a maximum of 2 concise sentences. "
        f"Do not repeat full content, shorten it as much as you can. Be to the point and friendly:\n\n{semantic_context}"
        f"Add at least one relevant emoji per sentence to make the reply lively and expressive. Emojis must be directly related to the meaning of each sentence and should enhance the friendliness of the tone."
    )

    gpt_prompt = [{"role": "system", "content": system_prompt}] + recent_convo + [{"role": "user", "content": user_input}]

    full_reply = ""

    try:

        stream = client.chat.completions.create(
            model="gpt-4o",
            messages=gpt_prompt,
            stream=True
        )
        cleaned = strip_html_paragraphs(full_reply)
        clipped = clean_and_clip_reply(cleaned)

        for chunk in stream:
            delta = chunk.choices[0].delta.content
            if delta:
                clipped += delta
                yield delta

    except Exception as e:
        logging.error(f"Streaming error: {e}")
        yield "\n[Error generating response]"

<<<<<<< HEAD
def get_language_for_session(session_id):
    # Default to Dutch
    return session_language_map.get(session_id, "nl-NL")

def update_language_for_session(session_id: str, language: str):
    if session_id and language:
        session_language_map[session_id] = language

=======
def detect_mood(user_input: str) -> str:
    angry_keywords = ["stupid", "hate", "idiot", "angry", "mad", "annoyed", "wtf", "useless"]
    happy_keywords = ["love", "great", "awesome", "thanks", "cool", "nice", "amazing"]

    input_lower = user_input.lower()
    if any(word in input_lower for word in angry_keywords):
        return "angry"
    elif any(word in input_lower for word in happy_keywords):
        return "happy"
    else:
        return "neutral"

def shorten_reply(text, max_length=100):
    return textwrap.shorten(text, width=max_length, placeholder="...")

def clean_and_clip_reply(reply, max_sentences=2, max_chars=200):
    # Remove duplicate consecutive phrases
    lines = re.split(r'(?<=[.!?])\s+', reply)
    unique_lines = []
    for line in lines:
        if not unique_lines or line.strip() != unique_lines[-1].strip():
            unique_lines.append(line.strip())
    clipped = " ".join(unique_lines[:max_sentences])
    if len(clipped) > max_chars:
        clipped = textwrap.shorten(clipped, width=max_chars, placeholder="...")
    return clipped
>>>>>>> 3621efa3


agent_connector.register_agent("Bravur_Information_Agent", company_info_handler)

@lru_cache(maxsize=256)
def gpt_cached_response(model, messages_as_tuple):
    messages = json.loads(json.dumps(messages_as_tuple))
    response = client.chat.completions.create(
        model=model,
        messages=messages,
        temperature=0.5,  # Lower = more focused
        top_p=0.8
    )
    return response.choices[0].message.content<|MERGE_RESOLUTION|>--- conflicted
+++ resolved
@@ -324,14 +324,12 @@
         for chunk in stream:
             delta = chunk.choices[0].delta.content
             if delta:
-                clipped += delta
                 yield delta
 
     except Exception as e:
         logging.error(f"Streaming error: {e}")
         yield "\n[Error generating response]"
 
-<<<<<<< HEAD
 def get_language_for_session(session_id):
     # Default to Dutch
     return session_language_map.get(session_id, "nl-NL")
@@ -340,7 +338,6 @@
     if session_id and language:
         session_language_map[session_id] = language
 
-=======
 def detect_mood(user_input: str) -> str:
     angry_keywords = ["stupid", "hate", "idiot", "angry", "mad", "annoyed", "wtf", "useless"]
     happy_keywords = ["love", "great", "awesome", "thanks", "cool", "nice", "amazing"]
@@ -367,7 +364,6 @@
     if len(clipped) > max_chars:
         clipped = textwrap.shorten(clipped, width=max_chars, placeholder="...")
     return clipped
->>>>>>> 3621efa3
 
 
 agent_connector.register_agent("Bravur_Information_Agent", company_info_handler)
