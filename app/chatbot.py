# app/chatbot.py
import logging
import re
import json
import threading
import random  # From develop
import textwrap  # From develop
from functools import lru_cache
from hashlib import sha256

from groq import Groq
from openai import OpenAI
from fuzzywuzzy import fuzz

from app.agentConnector import AgentConnector

from app.config import OPENAI_API_KEY, GROQ_API_KEY
from app.database import (
    get_session_messages, store_message,
    hybrid_search,
    embed_query
)

<<<<<<< HEAD
client = OpenAI(api_key=OPENAI_API_KEY)
agent_connector = AgentConnector()

session_language_map = {}

embedding_cache = {}

# Common prompts to recall past questions
memory_prompts = [
    "what was my last question",
    "what was my previous question",
    "can you remind me my last question",
    "what did I ask before",
    "what was my earlier question",
    "show me my previous question",
    "tell me my last question",
    "repeat my last question",
    "what did I say last"
=======
# Initialize OpenAI client (for RAG response generation with GPT-4o Mini & embeddings via database.py)
openai_client = OpenAI(api_key=OPENAI_API_KEY)

# Initialize Groq client (for fast intent classification & potentially IT Trends responses)
groq_client = Groq(api_key=GROQ_API_KEY)

# embedding_cache = {} # Not actively used in the current flow, can be removed if so

# --- Constants & Helpers ---
MEMORY_PROMPTS_KEYWORDS = [
    "what was my last question", "my previous question", "remind me my last question",
    "what did I ask before", "my earlier question", "show my previous question",
    "tell me my last question", "repeat my last question", "what did I say last",
    "your last answer", "what you said before", "summarize our talk", "recap this"
>>>>>>> 3cc42ea2
]

CONTEXTUAL_CUES_KEYWORDS = [
    "that", "it", "this", "those", "them", "previous", "last", "earlier", "again", "more about",
    "what about", "tell me more", "can you elaborate", "and about", "so about", "then about"
]


def log_async(fn, *args):
    threading.Thread(target=fn, args=args).start()


def strip_html_paragraphs(text):
    return re.sub(r"^<p>(.*?)</p>$", r"\1", text.strip(), flags=re.DOTALL)


def estimate_tokens(text):
    return max(1, int(len(text.split()) * 0.75))


# --- get_recent_conversation: Taken from 'develop' branch (includes latest_language_message logic) ---
def get_recent_conversation(session_id, max_tokens=400):
    latest_language_message = None  # From develop
    if not session_id: return []

    messages = get_session_messages(session_id)
    formatted = []
    for _, content, _, msg_type in messages:
        if msg_type == "user":
            formatted.append({"role": "user", "content": content})
        elif msg_type == "bot":
            formatted.append({"role": "assistant", "content": content})
        elif msg_type == "system":
            formatted.append({"role": "system", "content": content})
            # Check if this system message is the language change one from develop
            if "[SYSTEM] Language changed" in content:
                latest_language_message = {"role": "system", "content": content}

    total_tokens = 0
    selected = []
    for msg in reversed(formatted):
        tokens = estimate_tokens(msg["content"])
        if total_tokens + tokens > max_tokens: break
        selected.insert(0, msg)
        total_tokens += tokens

    # Inject language message if it exists and isn't already the first system message
    if latest_language_message:
        # Remove any existing instances first to avoid duplication if it was already in selected
        selected = [msg for msg in selected if latest_language_message["content"] not in msg.get("content", "")]
        # Check if the first message is already a system message (e.g. main system prompt)
        # If so, insert after it. Otherwise, insert at the beginning.
        # For now, simple prepend for history, main system prompt is added separately.
        selected.insert(0, latest_language_message)

    logging.debug(f"get_recent_conversation (session {session_id}, {len(selected)} msgs, ~{total_tokens} tokens)")
    return selected


# --- has_strong_contextual_cues: From your feature branch ---
def has_strong_contextual_cues(user_input: str) -> bool:
    # ... (Your existing refined logic for this function) ...
    text_lower = user_input.lower()
    if any(fuzz.partial_ratio(text_lower, prompt) > 85 for prompt in MEMORY_PROMPTS_KEYWORDS):
        logging.debug(f"Strong Contextual Cue: Matched explicit memory prompt in '{user_input}'")
        return True
    if any(phrase in text_lower for phrase in
           ["more about that", "about that point", "the first one", "the second one", "the third one", "what about it",
            "and that"]):
        logging.debug(f"Strong Contextual Cue: Matched phrase in '{user_input}'")
        return True
    words = text_lower.split()
    if len(words) <= 3 and any(
            pronoun in words for pronoun in ["that", "it", "this", "those", "them"]) and not text_lower.startswith(
            ("what is", "what are")):
        logging.debug(f"Strong Contextual Cue: Short query with pronoun in '{user_input}'")
        return True
    logging.debug(f"No strong contextual cues detected in '{user_input}' by has_strong_contextual_cues")
    return False


# --- STAGE 1: INITIAL STATELESS INTENT CLASSIFIER: From your feature branch (using Groq) ---
def initial_classify_intent(user_input: str, language: str = "en-US") -> str:
    # ... (Your existing initial_classify_intent using Groq Llama3 8B or 70B, with refined prompt) ...
    # Make sure to use your latest refined prompt for this.
    language_name = "Dutch" if language == "nl-NL" else "English"
    intent_categories_initial = ["Human Support Service Request", "IT Trends", "Company Info",
                                 "Previous Conversation Query", "Unknown"]
    prompt_content = f"""
You are an extremely fast and efficient intent classifier for an AI support chatbot for "Bravur", an IT consultancy.
The chatbot's purpose is to assist users in {language_name} with questions about "Bravur", general "IT Trends",
or to handle "Human Support" requests. It also tries to understand "Previous Conversation Query" if the user refers to earlier parts of THIS chat.

Analyze the user's query below and make a *quick initial classification*:
- Company Info: Query is clearly and directly about Bravur or its specific offerings.
- IT Trends: Query is about general IT topics, technology concepts (cloud, AI, cybersecurity) relevant to an IT consultancy. Not for general knowledge.
- Human Support Service Request: User explicitly wants human help.
- Previous Conversation Query: If the query *strongly suggests* it's a follow-up to the ongoing conversation (e.g., uses "that", "it", "tell me more about X you said", "what was your last answer?", "summarize this chat").
- Unknown: ALL OTHER queries. This includes general knowledge facts (e.g., "height of Burj Khalifa"), off-topic questions, simple greetings without a follow-up intent. If in doubt, choose Unknown.

Examples:
User Query: "What services does Bravur offer?" -> Classified Intent: Company Info
User Query: "Explain blockchain technology." -> Classified Intent: IT Trends
User Query: "I need to talk to someone." -> Classified Intent: Human Support Service Request
User Query: "Tell me more about that." -> Classified Intent: Previous Conversation Query
User Query: "What was my last question?" -> Classified Intent: Previous Conversation Query
User Query: "Hi there!" -> Classified Intent: Unknown
User Query: "What is the capital of Australia?" -> Classified Intent: Unknown
---
User Query (in {language_name}): "{user_input}"

Strictly respond with ONLY one category name from the list above.
Classified Intent:"""  # Using llama-3.3-70b-versatile as per your last version
    try:
        classification_model = "llama-3.3-70b-versatile"  # Or llama3-8b-8192 if preferred for speed
        # ... (rest of your initial_classify_intent implementation) ...
        logging.info(f"INITIAL CLASSIFICATION for: '{user_input}' using model {classification_model}")
        chat_completion = groq_client.chat.completions.create(
            messages=[{"role": "user", "content": prompt_content}],
            model=classification_model, temperature=0.0, max_tokens=30
        )
        llm_response = chat_completion.choices[0].message.content.strip().replace("'", "").replace('"', '')
        logging.info(f"INITIAL LLM raw response: '{llm_response}'")
        if llm_response in intent_categories_initial:
            logging.info(f"INITIAL classified intent as: '{llm_response}'")
            return llm_response
        logging.warning(f"INITIAL LLM returned unexpected category: '{llm_response}'. Defaulting to Unknown.")
        return "Unknown"
    except Exception as e:
        logging.error(f"Error during initial LLM intent classification: {e}")
        return "Unknown"


# --- STAGE 2: CONTEXTUAL RESOLUTION / META QUESTION HANDLER: From your feature branch, with develop's friendly responses ---
def resolve_contextual_query(user_input: str, recent_convo: list, session_id: str, language: str = "en-US"):
    # ... (Your existing resolve_contextual_query using Groq Llama3 8B or 70B) ...
    # MODIFICATION: Use friendlier canned responses from 'develop' if direct_answer
    language_name = "Dutch" if language == "nl-NL" else "English"
    lower_user_input = user_input.lower()

    if any(fuzz.partial_ratio(lower_user_input, prompt) > 80 for prompt in MEMORY_PROMPTS_KEYWORDS):
        logging.info(f"CONTEXTUAL RESOLUTION: Handling explicit memory prompt: '{user_input}'")
        # Last Question
        if any(fuzz.partial_ratio(lower_user_input, p) > 80 for p in
               ["what was my last question", "my previous question", "what did I ask before",
                "tell me my last question"]):
            user_qs = [m['content'] for m in recent_convo if m['role'] == 'user']
            if len(user_qs) > 1: return {"type": "direct_answer",
                                         "content": f"Your last question was: \"{user_qs[-2]}\""}  # Using your logic
            return {"type": "direct_answer",
                    "content": "Hmm, I couldn’t find your previous question."}  # develop's friendly tone
        # Last Answer
        if any(fuzz.partial_ratio(lower_user_input, p) > 80 for p in ["your last answer", "what you said before"]):
            for msg in reversed(recent_convo):
                if msg['role'] == 'assistant': return {"type": "direct_answer",
                                                       "content": f"My last reply was: \"{msg['content']}\""}  # develop's tone
            return {"type": "direct_answer", "content": "I couldn’t recall what I said last time."}  # develop's tone
        # Summarize
        if any(fuzz.partial_ratio(lower_user_input, p) > 80 for p in ["summarize our talk", "recap this"]):
            summary_prompt_messages = [{"role": "system",
                                        "content": f"Give a short and friendly summary of this conversation about Bravur/IT in {language_name}."}] + recent_convo
            try:
                completion = groq_client.chat.completions.create(messages=summary_prompt_messages,
                                                                 model="llama-3.3-70b-versatile", temperature=0.5,
                                                                 max_tokens=200)
                summary = completion.choices[0].message.content.strip()
                # Potentially use clean_and_clip_reply here from develop
                return {"type": "direct_answer", "content": f"Here's a friendly summary of our chat: 😊\n{summary}"}
            except Exception as e:
                logging.error(f"Summarization error: {e}"); return {"type": "refined_intent", "intent": "Unknown",
                                                                    "query": user_input}
        logging.info(f"Memory prompt '{user_input}' not directly handled by simple checks, attempting LLM refinement.")

    # LLM for general contextual refinement (your prompt for this was good)
    intent_categories_refined = ["Company Info", "IT Trends", "Human Support Service Request", "Unknown"]
    history_str_parts = [f"{msg['role']}: {msg['content']}" for msg in
                         recent_convo]  # ... (your existing refinement_prompt)
    formatted_history = "\n".join(history_str_parts) if history_str_parts else "No conversation history available."
    refinement_prompt = f"""
You are an AI assistant analyzing a user's query in the context of an ongoing conversation with a support chatbot for "Bravur" (an IT consultancy).
The chatbot discusses "Company Info" (about Bravur) and "IT Trends" (general IT).

Conversation History:
{formatted_history}

User's Current Query (in {language_name}): "{user_input}"

Your Task: Based on the Conversation History and the User's Current Query, decide if the query is a clear follow-up that now falls into "Company Info", "IT Trends", or if it's genuinely "Unknown/Off-Topic".
- If the Current Query (e.g., "tell me more about that") clearly refers to a Bravur-specific topic from the History, classify as "Company Info".
- If the Current Query clearly refers to a general IT Trend from the History, classify as "IT Trends".
- If the Current Query, even with history, is about general knowledge, chit-chat, or is still too vague to relate to Bravur/IT, classify as "Unknown".
- If the Current Query or context suggests the user now needs human help, classify as "Human Support Service Request".

Strictly respond with ONLY one category name: Company Info, IT Trends, Human Support Service Request, Unknown.
Refined Intent:"""
    try:
        # ... (your existing LLM call for refinement using groq_client and llama-3.3-70b-versatile) ...
        model = "llama-3.3-70b-versatile"
        logging.info(f"CONTEXTUAL REFINEMENT (LLM Pass) for: '{user_input}' using model {model}")
        completion = groq_client.chat.completions.create(
            messages=[{"role": "user", "content": refinement_prompt}], model=model, temperature=0.0, max_tokens=30)
        llm_response = completion.choices[0].message.content.strip().replace("'", "").replace('"', '')
        logging.info(f"CONTEXTUAL REFINEMENT LLM raw response: '{llm_response}'")
        if llm_response in intent_categories_refined:
            logging.info(f"CONTEXTUAL REFINEMENT successfully refined intent to: '{llm_response}'")
            return {"type": "refined_intent", "intent": llm_response, "query": user_input}
        logging.warning(
            f"CONTEXTUAL REFINEMENT LLM returned unexpected category: '{llm_response}'. Defaulting to Unknown.")
        return {"type": "refined_intent", "intent": "Unknown", "query": user_input}
    except Exception as e:
        logging.error(f"Error during contextual LLM refinement for '{user_input}': {e}")
        return {"type": "refined_intent", "intent": "Unknown", "query": user_input}


# --- Helper functions from 'develop' for tone/formatting ---
def detect_mood(user_input: str) -> str:
    angry_keywords = ["stupid", "hate", "idiot", "angry", "mad", "annoyed", "wtf", "useless", "terrible", "awful"]
    happy_keywords = ["love", "great", "awesome", "thanks", "cool", "nice", "amazing", "perfect", "excellent"]
    input_lower = user_input.lower()
    if any(word in input_lower for word in angry_keywords): return "angry"
    if any(word in input_lower for word in happy_keywords): return "happy"
    return "neutral"


def clean_and_clip_reply(reply, max_sentences=3, max_chars=300):  # Increased limits slightly
    # Remove duplicate consecutive phrases/lines robustly
    lines = re.split(r'(?<=[.!?])\s+', reply.strip())  # Split by sentence enders
    unique_lines = []
    if lines:
        unique_lines.append(lines[0])  # Always add the first line
        for i in range(1, len(lines)):
            # Add line if it's not empty and different from the previous unique line
            if lines[i].strip() and lines[i].strip().lower() != unique_lines[-1].strip().lower():
                unique_lines.append(lines[i].strip())

    clipped_by_sentence = " ".join(unique_lines[:max_sentences])

    # Final character clip if still too long
    if len(clipped_by_sentence) > max_chars:
        # Try to clip at a sentence boundary if possible within char limit
        last_sentence_end = clipped_by_sentence.rfind('.', 0, max_chars)
        if last_sentence_end != -1:
            final_clipped = clipped_by_sentence[:last_sentence_end + 1]
        else:  # If no sentence end, just hard clip
            final_clipped = textwrap.shorten(clipped_by_sentence, width=max_chars, placeholder="...")
    else:
        final_clipped = clipped_by_sentence

    return final_clipped.strip() if final_clipped else "I'm not sure how to respond to that, but I'm here to help with Bravur topics!"


# === MAIN STREAMING HANDLER: Your structure, with develop's tone/formatting integrated ===
def company_info_handler_streaming(user_input: str, session_id: str = None, language: str = "en-US"):
    language_name = "Dutch" if language == "nl-NL" else "English"
    logging.info(f"--- START HANDLER: Query='{user_input}', Session={session_id}, Lang={language} ---")

<<<<<<< HEAD
    messages = get_session_messages(session_id)
    if not messages:
        return "There’s nothing I remember yet — you could start by asking me something!"

    messages.reverse()
    if is_last_question_request(user_input):
        skip_current = True
        for _, content, _, msg_type in messages:
            if msg_type == "user":
                if skip_current:
                    skip_current = False
                    continue
                return f"Your last asked: \"{content}\""
        return "Hmm, I couldn’t find your previous question."

    elif "last answer" in user_input.lower():
        for _, content, _, msg_type in messages:
            if msg_type == "bot":
                return f"My last reply was: \"{content}\""
        return "I couldn’t recall what I said last time."

    elif "summarize" in user_input.lower():
        all_msgs = get_session_messages(session_id)
        formatted = []
        for _, content, _, msg_type in all_msgs:
            if msg_type == "user":
                formatted.append({"role": "user", "content": content})
            elif msg_type == "bot":
                formatted.append({"role": "assistant", "content": content})

        summary_prompt = [{"role": "system", "content": "Give a short and friendly summary of the following conversation:"}] + formatted
        summary = gpt_cached_response("gpt-4o-mini", summary_prompt).strip()
        return clean_and_clip_reply(summary)

    return "Sorry, I didn’t quite catch what you meant. Could you clarify that for me?"

def company_info_handler(user_input, session_id=None, language=None):
    if not language:
        if session_id and session_id in session_language_map:
            language = session_language_map[session_id]
        else:
            language = "nl-NL"  # default fallback
    print(f"[DEBUG] Using language: {language} for session: {session_id}")


    detected_intent = classify_intent(user_input)
=======
    detected_intent = initial_classify_intent(user_input, language)
    user_mood = detect_mood(user_input)  # From develop
    logging.info(f"User mood detected as: {user_mood}")
>>>>>>> 3cc42ea2

    if detected_intent == "Human Support Service Request":
        logging.info(f"Handling as: Human Support (Initial)")
        # Using develop's friendlier canned response
        reply = ("Of course! You can reach our human support team on WhatsApp at +31 6 12345678 "
                 "or by email at support@bravur.com.")
        if session_id: reply += f" When contacting support, please mention your session ID: {session_id}. How can I help in the meantime? 😊"
        yield reply;
        return

    if detected_intent == "Previous Conversation Query" or \
            (detected_intent == "Unknown" and has_strong_contextual_cues(user_input)):
        logging.info(
            f"Triggering Contextual Resolution (Initial: {detected_intent}, Cues: {has_strong_contextual_cues(user_input)}) for: '{user_input}'")
        recent_convo_for_context = get_recent_conversation(session_id)
        if recent_convo_for_context or any(
                fuzz.partial_ratio(user_input.lower(), p) > 80 for p in MEMORY_PROMPTS_KEYWORDS):
            context_result = resolve_contextual_query(user_input, recent_convo_for_context, session_id, language)
            logging.info(f"Context resolution result: {context_result}")
            if context_result["type"] == "direct_answer":
                logging.info(f"Handling as: Direct Answer from Context: '{context_result['content'][:100]}...'")
                # Apply develop's clipping to direct answers too for consistency
                yield clean_and_clip_reply(context_result["content"], max_sentences=3, max_chars=350);
                return  # Slightly more generous for direct answers
            elif context_result["type"] == "refined_intent":
                detected_intent = context_result["intent"]
        else:
            logging.info(f"Contextual cues, but no history. Treating as Unknown.")
            detected_intent = "Unknown"

    logging.info(f"Proceeding with final intent: '{detected_intent}' for query: '{user_input}'")

    if detected_intent == "Unknown":
        logging.info(f"Handling as: Unknown (Final)")
        # Using develop's friendly unknown
        yield f"I'm here to answer questions about Bravur and IT services. What would you like to know? 🤔";
        return

    recent_convo_for_response = get_recent_conversation(session_id)

    # --- Determine Tone Instruction (from develop) ---
    tone_instruction = "Maintain a helpful, professional, and friendly tone. "
    if user_mood == "angry":
        tone_instruction = "The user seems frustrated. Respond empathetically, very calmly, and acknowledge their frustration without being patronizing. Try to gently de-escalate. "
    elif user_mood == "happy":
        tone_instruction = "The user seems cheerful! Respond with an equally friendly, natural, and enthusiastic tone. "

    # --- Final Response Generation ---
    final_response_chunks = []
    if detected_intent == "IT Trends":
        logging.info(f"Handling as: IT Trends (Final)")
        sys_prompt = (f"You are a knowledgeable AI assistant for Bravur. {tone_instruction}"
                      f"Provide concise (max 2-3 short sentences) and clear insights on IT services and general technology trends. "
                      f"Respond in {language_name}. Add one relevant emoji to make the reply engaging. 💡")
        messages = [{"role": "system", "content": sys_prompt}] + recent_convo_for_response + [
            {"role": "user", "content": user_input}]
        try:
            # Using Groq Llama 3 70B for better quality IT Trend answers
            stream = groq_client.chat.completions.create(model="llama-3.3-70b-versatile", messages=messages,
                                                         max_tokens=300, temperature=0.6, stream=True)
            for chunk in stream:
                if chunk.choices[0].delta.content: final_response_chunks.append(chunk.choices[0].delta.content); yield \
                chunk.choices[0].delta.content
        except Exception as e:
            logging.error(f"LLM Error (IT Trends): {e}"); yield "[Error generating IT trends response]"

    elif detected_intent == "Company Info":  # Also catches refined "Previous Conversation Query" that became Company Info
        logging.info(f"Handling as: RAG Path for Intent='{detected_intent}'")
        query_embedding = embed_query(user_input)  # From database.py (OpenAI)
        search_results = []
        if query_embedding: search_results = hybrid_search(user_input, top_k=3)  # From database.py

        if not search_results:
            logging.info(
                f"RAG: No DB results for Company Info query: '{user_input}'. Answering from history if possible.")
            # Let the LLM try to answer from history, RAG prompt will guide it
            semantic_context_str = "No specific Bravur documents were found to be highly relevant for this query."
        else:
            semantic_context_parts = []
            for item in search_results:
                entry_id, title, content, _ = item  # Assuming (id, title, content, similarity)
                title_str = f"Title: {title}\n" if title else ""
                # Using a summary of content for the prompt as per develop's RAG approach, but keeping Row ID
                summary_content = ' '.join(content.split()[:50]) + "..."  # Summary like develop
                semantic_context_parts.append(f"Row ID: {entry_id}\n{title_str}Summary: {summary_content}")
            semantic_context_str = "\n\n---\n\n".join(semantic_context_parts)

        rag_system_prompt = (
            f"You are a helpful and conversational AI assistant for Bravur, an IT consultancy. Respond in {language_name}. {tone_instruction}"
            f"Answer the user's query based on conversation history and the 'Provided Bravur Summaries' below. "
            f"Your response should be friendly, clear, and NOT EXCEED 2-3 SHORT SENTENCES. "
            f"If using information from the summaries, CITE THE 'Row ID' like (Row ID: X). "
            f"If the answer is not in the summaries or history, say you don't have that specific detail from Bravur's documentation. "
            f"Add one relevant emoji per answer to make it engaging. ✨\n\n"
            f"Provided Bravur Summaries:\n{semantic_context_str}"
        )
<<<<<<< HEAD
        cleaned = strip_html_paragraphs(full_reply)
        clipped = clean_and_clip_reply(cleaned)

        for chunk in stream:
            delta = chunk.choices[0].delta.content
            if delta:
                yield delta

    except Exception as e:
        logging.error(f"Streaming error: {e}")
        yield "\n[Error generating response]"

def get_language_for_session(session_id):
    # Default to Dutch
    return session_language_map.get(session_id, "nl-NL")

def update_language_for_session(session_id: str, language: str):
    if session_id and language:
        session_language_map[session_id] = language

def detect_mood(user_input: str) -> str:
    angry_keywords = ["stupid", "hate", "idiot", "angry", "mad", "annoyed", "wtf", "useless"]
    happy_keywords = ["love", "great", "awesome", "thanks", "cool", "nice", "amazing"]

    input_lower = user_input.lower()
    if any(word in input_lower for word in angry_keywords):
        return "angry"
    elif any(word in input_lower for word in happy_keywords):
        return "happy"
    else:
        return "neutral"

def shorten_reply(text, max_length=100):
    return textwrap.shorten(text, width=max_length, placeholder="...")
=======
        messages = [{"role": "system", "content": rag_system_prompt}] + recent_convo_for_response + [
            {"role": "user", "content": user_input}]
        try:
            # Using OpenAI GPT-4o Mini for final RAG response as requested
            stream = openai_client.chat.completions.create(model="gpt-4o-mini", messages=messages, max_tokens=300,
                                                           temperature=0.5, stream=True)
            for chunk in stream:
                if chunk.choices[0].delta.content: final_response_chunks.append(chunk.choices[0].delta.content); yield \
                chunk.choices[0].delta.content
        except Exception as e:
            logging.error(f"LLM Error (RAG): {e}"); yield "[Error generating RAG response]"
    else:  # Fallback if intent is somehow not covered
        logging.warning(f"Fell through main intent handling for '{detected_intent}'. Query: '{user_input}'")
        yield f"I'm a bit unsure how to help with that. I can discuss Bravur or general IT topics in {language_name}.";
        return
>>>>>>> 3cc42ea2

    # After stream is complete for IT Trends or Company Info/RAG
    if final_response_chunks:
        full_bot_reply = "".join(final_response_chunks)
        # Apply develop's clean_and_clip_reply to the *final assembled string* if needed,
        # though the prompt already asks for brevity. Yielding already happened.
        # This clipping here would only affect what's logged/stored, not what user saw.
        # For UX, brevity should be in the prompt.
        # For DB storage, maybe store the slightly longer version if clipping is aggressive.
        # For now, let's assume the LLM respects the brevity prompt.
        logging.info(f"Final assembled response before potential clipping: '{full_bot_reply[:300]}...'")
    return


agent_connector = AgentConnector() # Ensure this is defined/imported correctly
agent_connector.register_agent("Bravur_Information_Agent", company_info_handler_streaming)
# The gpt_cached_response from your old code is not used in this streaming setup<|MERGE_RESOLUTION|>--- conflicted
+++ resolved
@@ -21,26 +21,6 @@
     embed_query
 )
 
-<<<<<<< HEAD
-client = OpenAI(api_key=OPENAI_API_KEY)
-agent_connector = AgentConnector()
-
-session_language_map = {}
-
-embedding_cache = {}
-
-# Common prompts to recall past questions
-memory_prompts = [
-    "what was my last question",
-    "what was my previous question",
-    "can you remind me my last question",
-    "what did I ask before",
-    "what was my earlier question",
-    "show me my previous question",
-    "tell me my last question",
-    "repeat my last question",
-    "what did I say last"
-=======
 # Initialize OpenAI client (for RAG response generation with GPT-4o Mini & embeddings via database.py)
 openai_client = OpenAI(api_key=OPENAI_API_KEY)
 
@@ -55,7 +35,6 @@
     "what did I ask before", "my earlier question", "show my previous question",
     "tell me my last question", "repeat my last question", "what did I say last",
     "your last answer", "what you said before", "summarize our talk", "recap this"
->>>>>>> 3cc42ea2
 ]
 
 CONTEXTUAL_CUES_KEYWORDS = [
@@ -312,58 +291,9 @@
     language_name = "Dutch" if language == "nl-NL" else "English"
     logging.info(f"--- START HANDLER: Query='{user_input}', Session={session_id}, Lang={language} ---")
 
-<<<<<<< HEAD
-    messages = get_session_messages(session_id)
-    if not messages:
-        return "There’s nothing I remember yet — you could start by asking me something!"
-
-    messages.reverse()
-    if is_last_question_request(user_input):
-        skip_current = True
-        for _, content, _, msg_type in messages:
-            if msg_type == "user":
-                if skip_current:
-                    skip_current = False
-                    continue
-                return f"Your last asked: \"{content}\""
-        return "Hmm, I couldn’t find your previous question."
-
-    elif "last answer" in user_input.lower():
-        for _, content, _, msg_type in messages:
-            if msg_type == "bot":
-                return f"My last reply was: \"{content}\""
-        return "I couldn’t recall what I said last time."
-
-    elif "summarize" in user_input.lower():
-        all_msgs = get_session_messages(session_id)
-        formatted = []
-        for _, content, _, msg_type in all_msgs:
-            if msg_type == "user":
-                formatted.append({"role": "user", "content": content})
-            elif msg_type == "bot":
-                formatted.append({"role": "assistant", "content": content})
-
-        summary_prompt = [{"role": "system", "content": "Give a short and friendly summary of the following conversation:"}] + formatted
-        summary = gpt_cached_response("gpt-4o-mini", summary_prompt).strip()
-        return clean_and_clip_reply(summary)
-
-    return "Sorry, I didn’t quite catch what you meant. Could you clarify that for me?"
-
-def company_info_handler(user_input, session_id=None, language=None):
-    if not language:
-        if session_id and session_id in session_language_map:
-            language = session_language_map[session_id]
-        else:
-            language = "nl-NL"  # default fallback
-    print(f"[DEBUG] Using language: {language} for session: {session_id}")
-
-
-    detected_intent = classify_intent(user_input)
-=======
     detected_intent = initial_classify_intent(user_input, language)
     user_mood = detect_mood(user_input)  # From develop
     logging.info(f"User mood detected as: {user_mood}")
->>>>>>> 3cc42ea2
 
     if detected_intent == "Human Support Service Request":
         logging.info(f"Handling as: Human Support (Initial)")
@@ -460,42 +390,6 @@
             f"Add one relevant emoji per answer to make it engaging. ✨\n\n"
             f"Provided Bravur Summaries:\n{semantic_context_str}"
         )
-<<<<<<< HEAD
-        cleaned = strip_html_paragraphs(full_reply)
-        clipped = clean_and_clip_reply(cleaned)
-
-        for chunk in stream:
-            delta = chunk.choices[0].delta.content
-            if delta:
-                yield delta
-
-    except Exception as e:
-        logging.error(f"Streaming error: {e}")
-        yield "\n[Error generating response]"
-
-def get_language_for_session(session_id):
-    # Default to Dutch
-    return session_language_map.get(session_id, "nl-NL")
-
-def update_language_for_session(session_id: str, language: str):
-    if session_id and language:
-        session_language_map[session_id] = language
-
-def detect_mood(user_input: str) -> str:
-    angry_keywords = ["stupid", "hate", "idiot", "angry", "mad", "annoyed", "wtf", "useless"]
-    happy_keywords = ["love", "great", "awesome", "thanks", "cool", "nice", "amazing"]
-
-    input_lower = user_input.lower()
-    if any(word in input_lower for word in angry_keywords):
-        return "angry"
-    elif any(word in input_lower for word in happy_keywords):
-        return "happy"
-    else:
-        return "neutral"
-
-def shorten_reply(text, max_length=100):
-    return textwrap.shorten(text, width=max_length, placeholder="...")
-=======
         messages = [{"role": "system", "content": rag_system_prompt}] + recent_convo_for_response + [
             {"role": "user", "content": user_input}]
         try:
@@ -511,7 +405,6 @@
         logging.warning(f"Fell through main intent handling for '{detected_intent}'. Query: '{user_input}'")
         yield f"I'm a bit unsure how to help with that. I can discuss Bravur or general IT topics in {language_name}.";
         return
->>>>>>> 3cc42ea2
 
     # After stream is complete for IT Trends or Company Info/RAG
     if final_response_chunks:
